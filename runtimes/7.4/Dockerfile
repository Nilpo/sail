FROM ubuntu:21.04

LABEL maintainer="Taylor Otwell"

ARG WWWGROUP

WORKDIR /var/www/html

ENV DEBIAN_FRONTEND noninteractive
ENV TZ=UTC

RUN ln -snf /usr/share/zoneinfo/$TZ /etc/localtime && echo $TZ > /etc/timezone

RUN apt-get update \
    && apt-get install -y gnupg gosu curl ca-certificates zip unzip git supervisor sqlite3 libcap2-bin libpng-dev python2 \
    && mkdir -p ~/.gnupg \
    && chmod 600 ~/.gnupg \
    && echo "disable-ipv6" >> ~/.gnupg/dirmngr.conf \
    && apt-key adv --homedir ~/.gnupg --keyserver hkp://keyserver.ubuntu.com:80 --recv-keys E5267A6C \
    && apt-key adv --homedir ~/.gnupg --keyserver hkp://keyserver.ubuntu.com:80 --recv-keys C300EE8C \
<<<<<<< HEAD
    && curl -sS https://dl.yarnpkg.com/debian/pubkey.gpg | apt-key add - \
    && echo "deb https://dl.yarnpkg.com/debian/ stable main" > /etc/apt/sources.list.d/yarn.list \
    && echo "deb http://ppa.launchpad.net/ondrej/php/ubuntu focal main" > /etc/apt/sources.list.d/ppa_ondrej_php.list \
=======
    && echo "deb http://ppa.launchpad.net/ondrej/php/ubuntu hirsute main" > /etc/apt/sources.list.d/ppa_ondrej_php.list \
>>>>>>> 164ab771
    && apt-get update \
    && apt-get install -y php7.4-cli php7.4-dev \
       php7.4-pgsql php7.4-sqlite3 php7.4-gd \
       php7.4-curl php7.4-memcached \
       php7.4-imap php7.4-mysql php7.4-mbstring \
       php7.4-xml php7.4-zip php7.4-bcmath php7.4-soap \
       php7.4-intl php7.4-readline php7.4-pcov \
       php7.4-msgpack php7.4-igbinary php7.4-ldap \
       php7.4-redis \
    && php -r "readfile('http://getcomposer.org/installer');" | php -- --install-dir=/usr/bin/ --filename=composer \
    && curl -sL https://deb.nodesource.com/setup_16.x | bash - \
    && apt-get install -y nodejs \
    && curl -sS https://dl.yarnpkg.com/debian/pubkey.gpg | apt-key add - \
    && echo "deb https://dl.yarnpkg.com/debian/ stable main" > /etc/apt/sources.list.d/yarn.list \
    && apt-get update \
    && apt-get install -y yarn \
    && apt-get install -y mysql-client \
    && apt-get install -y postgresql-client \
    && apt-get -y autoremove \
    && apt-get clean \
    && rm -rf /var/lib/apt/lists/* /tmp/* /var/tmp/*

RUN setcap "cap_net_bind_service=+ep" /usr/bin/php7.4

RUN groupadd --force -g $WWWGROUP sail
RUN useradd -ms /bin/bash --no-user-group -g $WWWGROUP -u 1337 sail

COPY start-container /usr/local/bin/start-container
COPY supervisord.conf /etc/supervisor/conf.d/supervisord.conf
COPY php.ini /etc/php/7.4/cli/conf.d/99-sail.ini
RUN chmod +x /usr/local/bin/start-container

EXPOSE 8000

ENTRYPOINT ["start-container"]<|MERGE_RESOLUTION|>--- conflicted
+++ resolved
@@ -18,13 +18,9 @@
     && echo "disable-ipv6" >> ~/.gnupg/dirmngr.conf \
     && apt-key adv --homedir ~/.gnupg --keyserver hkp://keyserver.ubuntu.com:80 --recv-keys E5267A6C \
     && apt-key adv --homedir ~/.gnupg --keyserver hkp://keyserver.ubuntu.com:80 --recv-keys C300EE8C \
-<<<<<<< HEAD
     && curl -sS https://dl.yarnpkg.com/debian/pubkey.gpg | apt-key add - \
     && echo "deb https://dl.yarnpkg.com/debian/ stable main" > /etc/apt/sources.list.d/yarn.list \
-    && echo "deb http://ppa.launchpad.net/ondrej/php/ubuntu focal main" > /etc/apt/sources.list.d/ppa_ondrej_php.list \
-=======
     && echo "deb http://ppa.launchpad.net/ondrej/php/ubuntu hirsute main" > /etc/apt/sources.list.d/ppa_ondrej_php.list \
->>>>>>> 164ab771
     && apt-get update \
     && apt-get install -y php7.4-cli php7.4-dev \
        php7.4-pgsql php7.4-sqlite3 php7.4-gd \
